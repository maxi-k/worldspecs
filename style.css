--- conflicted
+++ resolved
@@ -162,16 +162,12 @@
   margin-right: .7em;
 }
 
-<<<<<<< HEAD
 .header-loading-spinner {
   width: 2.5em;
   height: 2.5em;
 }
 
-.button-dimensions {
-=======
 .dropdown, .cs-button {
->>>>>>> aa184cc6
     position: relative;
     display: inline-block;
     box-sizing: border-box;
@@ -199,9 +195,7 @@
     user-select: none;
     text-decoration: none;
     text-overflow: ellipsis;
-<<<<<<< HEAD
     cursor: pointer;
-=======
 }
 
 .cs-button:hover:not(.disabled){
@@ -213,5 +207,4 @@
 
 .cs-button:hover {
     text-decoration: none;
->>>>>>> aa184cc6
 }