--- conflicted
+++ resolved
@@ -17,7 +17,6 @@
 }
 
 export const copyToClipboard = (text, msg = "Copied to clipboard!") => {
-<<<<<<< HEAD
   navigator.clipboard.writeText(text).then(() => {
     showToast(msg);
   }).catch(err => console.error("Failed to copy: ", err));
@@ -28,9 +27,4 @@
     return text.substring(0, maxlen - 3) + "...";
   }
   return text;
-=======
-    navigator.clipboard.writeText(text).then(() => {
-      showToast(msg);
-    }).catch(err => console.error("Failed to copy: ", err));
->>>>>>> aa184cc6
 }