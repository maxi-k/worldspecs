import * as duckdb from '@duckdb/duckdb-wasm';

<<<<<<< HEAD
import dbfile from '/static/worldspecs.duckdb?url';

const MANUAL_BUNDLES = Object.freeze({
    mvp: {
        mainModule: duckdb_wasm,
        mainWorker: mvp_worker,
    },
    eh: {
        mainModule: duckdb_wasm_next,
        mainWorker: eh_worker
    },
});
=======
// Load static DuckDB database from GitHub
import dbfile from '/static/cloudspecs.duckdb?url';
const DB_NAME = "cloudspecs.duckdb";
>>>>>>> aa184cc6

export default class DB {
  #db; #conn;

  constructor(db, conn) {
    this.#db = db;
    this.#conn = conn;
  }

  static async create() {
    // Load duckdb wasm from jsdelivr
    const JSDELIVR_BUNDLES = duckdb.getJsDelivrBundles();
    const bundle = await duckdb.selectBundle(JSDELIVR_BUNDLES);
    const worker_url = URL.createObjectURL(
      new Blob([`importScripts("${bundle.mainWorker}");`], {type: 'text/javascript'})
    );

    // Instantiate the asynchronus version of DuckDB-wasm
    const worker = new Worker(worker_url);
    const logger = new duckdb.ConsoleLogger();
    const db = new duckdb.AsyncDuckDB(logger, worker);
    await db.instantiate(bundle.mainModule, bundle.pthreadWorker);

    // Fetch the database file
    //TODO: Could fail for large objects
    // const DB_NAME = "worldspecs.duckdb";
    // const arrayBuffer = new Uint8Array(await (await fetch(dbfile)).arrayBuffer());
    // // Register the file in DuckDB's virtual filesystem
    // await db.registerFileBuffer(DB_NAME, new Uint8Array(arrayBuffer));

    // create connection
    const conn = await db.connect();
    await conn.send(`ATTACH '${window.location.origin}${dbfile}' AS specs;`);
    await conn.send("USE specs;");

    return new DB(db, conn);
  }

  async prepare(q) {
    try {
      const stmt = await this.#conn.prepare(q);
      return stmt;
    } catch (error) {
      console.error("error while preparing statment: ", error);
    }
  }

  async query(q) {
    try {
      const response = await this.#conn.query(q);
<<<<<<< HEAD
      return {
        columns: response.schema.fields.map(field => field.name),
        // Bug fix explained at: https://github.com/GoogleChromeLabs/jsbi/issues/30
        rows: DB.duckdbToJson(response)
=======
      const columns = response.schema.fields.map(field => field.name);
      // Bug fix explained at: https://github.com/GoogleChromeLabs/jsbi/issues/30
      const rows = JSON.parse(JSON.stringify(response.toArray(), (key, value) =>
          typeof value === 'bigint' ? parseInt(value.toString()) : value // return everything else unchanged
      ));
      let add = {};
      if ((new Set(columns)).size != columns.length){
        console.log("adding warning")
        add.warning = 'Your query returns duplicate column names which may not be rendered correctly.';
>>>>>>> aa184cc6
      }
      return { columns, rows, ...add };
    } catch (error) {
      return { error: error.toString()?.split("\n") }
    }
  }

  static duckdbToJson(response) {
    return JSON.parse(JSON.stringify(response.toArray(), (key, value) => {
      return typeof value === 'bigint' ? parseInt(value.toString()) : value
    })).map((row) => {
      for (const k in row) {
        if (!!row[k] && typeof row[k] === 'object') {
          // console.log("mapping object ", k, row[k]);
          row[k] = [...row[k].values()].join(', ')
        }
      }
      return row;
    })
  }
};<|MERGE_RESOLUTION|>--- conflicted
+++ resolved
@@ -1,23 +1,7 @@
 import * as duckdb from '@duckdb/duckdb-wasm';
 
-<<<<<<< HEAD
+// Load static DuckDB database from GitHub
 import dbfile from '/static/worldspecs.duckdb?url';
-
-const MANUAL_BUNDLES = Object.freeze({
-    mvp: {
-        mainModule: duckdb_wasm,
-        mainWorker: mvp_worker,
-    },
-    eh: {
-        mainModule: duckdb_wasm_next,
-        mainWorker: eh_worker
-    },
-});
-=======
-// Load static DuckDB database from GitHub
-import dbfile from '/static/cloudspecs.duckdb?url';
-const DB_NAME = "cloudspecs.duckdb";
->>>>>>> aa184cc6
 
 export default class DB {
   #db; #conn;
@@ -68,22 +52,13 @@
   async query(q) {
     try {
       const response = await this.#conn.query(q);
-<<<<<<< HEAD
-      return {
-        columns: response.schema.fields.map(field => field.name),
-        // Bug fix explained at: https://github.com/GoogleChromeLabs/jsbi/issues/30
-        rows: DB.duckdbToJson(response)
-=======
       const columns = response.schema.fields.map(field => field.name);
       // Bug fix explained at: https://github.com/GoogleChromeLabs/jsbi/issues/30
-      const rows = JSON.parse(JSON.stringify(response.toArray(), (key, value) =>
-          typeof value === 'bigint' ? parseInt(value.toString()) : value // return everything else unchanged
-      ));
+      const rows = DB.duckdbToJson(response);
       let add = {};
       if ((new Set(columns)).size != columns.length){
         console.log("adding warning")
         add.warning = 'Your query returns duplicate column names which may not be rendered correctly.';
->>>>>>> aa184cc6
       }
       return { columns, rows, ...add };
     } catch (error) {
