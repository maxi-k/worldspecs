--- conflicted
+++ resolved
@@ -3,31 +3,14 @@
 
 <head>
   <meta charset="UTF-8" />
-<<<<<<< HEAD
   <title>Worldspecs</title>
   <link id="favicon" rel="icon" type="image/svg+xml" href="static/logo/worldspecs.svg">
 
-  <link rel="stylesheet" href="/style.css">
-=======
-  <title>cloudspecs</title>
-  <link id="favicon" rel="icon" type="image/svg+xml" href="static/logo/cloudspecs.svg">
->>>>>>> aa184cc6
   <meta name="viewport" content="width=device-width, initial-scale=1.0" />
   <link rel="stylesheet" href="/style.css">
 
-<<<<<<< HEAD
-  <!-- CodeMirror JS -->
-  <script src="https://cdnjs.cloudflare.com/ajax/libs/codemirror/5.65.16/codemirror.min.js"></script>
-  <link rel="stylesheet" href="https://cdnjs.cloudflare.com/ajax/libs/codemirror/5.65.16/codemirror.css">
-  <script src="https://cdnjs.cloudflare.com/ajax/libs/codemirror/5.65.16/mode/sql/sql.min.js"></script>
-  <script src="https://cdnjs.cloudflare.com/ajax/libs/codemirror/5.65.16/mode/r/r.min.js"></script>
-
-  <!-- Plotly -->
-  <script src="https://cdnjs.cloudflare.com/ajax/libs/plotly.js/3.0.1/plotly.min.js" integrity="sha512-GvBV4yZL+5zT68skQaXRW80H+S82WupIppDunAVt6pCLVdFmTv9tstetOqXv76L/z9WFl+0zY28QFKu0LAVFSg==" crossorigin="anonymous" referrerpolicy="no-referrer"></script>
-=======
   <!-- Keep DuckDB WASM and WebR on CDN as specified -->
   <!-- Other dependencies now handled via Vite/npm -->
->>>>>>> aa184cc6
 </head>
 
 <body>
@@ -36,7 +19,7 @@
       <header id="header-lhs" class="header-segment">
         <object id="logo" data="static/logo/worldspecs-logo.svg" type="image/svg+xml" alt="worldspecs" title="worldspecs"></object>
         <!-- <img id="logo" src="static/cloudspec-logo.svg" alt="worldspecs" /> -->
-        <select class="dropdown button-dimensions" id="sample-queries">
+        <select class="dropdown cs-button" id="sample-queries">
           <option value="" disabled selected>Select Example</option>
         </select>
         <div id="table-search" />
@@ -65,7 +48,7 @@
       <textarea id="r-editor" class="form-control" rows="10"></textarea>
       <div class="padded-view">
       <div class="centered-content">
-        <a class="cs-button" id="svg-dl-btn" download="cloudspecs-plot.svg">Download SVG</a>
+        <a class="cs-button" id="svg-dl-btn" download="worldspecs-plot.svg">Download SVG</a>
       </div>
       <div id="r-status" class="error-msg"></div>
       <div id="r-output"></div>
