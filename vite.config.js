import { defineConfig } from 'vite'

export default defineConfig({
<<<<<<< HEAD
  base: "/worldspecs/",
=======
>>>>>>> aa184cc6
  build: {
    target: "esnext", // Needed so that build can occur with the top-level 'await' statements,
  },
})<|MERGE_RESOLUTION|>--- conflicted
+++ resolved
@@ -1,10 +1,7 @@
 import { defineConfig } from 'vite'
 
 export default defineConfig({
-<<<<<<< HEAD
   base: "/worldspecs/",
-=======
->>>>>>> aa184cc6
   build: {
     target: "esnext", // Needed so that build can occur with the top-level 'await' statements,
   },
